--- conflicted
+++ resolved
@@ -1,137 +1,132 @@
-# from winbase.h
-STDOUT = -11
-STDERR = -12
-
-try:
-    from ctypes import windll
-    from ctypes import wintypes
-except ImportError:
-    windll = None
-    SetConsoleTextAttribute = lambda *_: None
-else:
-    from ctypes import (
-        byref, Structure, c_char, c_short, c_uint32, c_ushort, POINTER
-    )
-
-    class CONSOLE_SCREEN_BUFFER_INFO(Structure):
-        """struct in wincon.h."""
-        _fields_ = [
-            ("dwSize", wintypes._COORD),
-            ("dwCursorPosition", wintypes._COORD),
-            ("wAttributes", wintypes.WORD),
-            ("srWindow", wintypes.SMALL_RECT),
-            ("dwMaximumWindowSize", wintypes._COORD),
-        ]
-        def __str__(self):
-            return '(%d,%d,%d,%d,%d,%d,%d,%d,%d,%d,%d)' % (
-                self.dwSize.Y, self.dwSize.X
-                , self.dwCursorPosition.Y, self.dwCursorPosition.X
-                , self.wAttributes
-                , self.srWindow.Top, self.srWindow.Left, self.srWindow.Bottom, self.srWindow.Right
-                , self.dwMaximumWindowSize.Y, self.dwMaximumWindowSize.X
-            )
-
-    _GetStdHandle = windll.kernel32.GetStdHandle
-    _GetStdHandle.argtypes = [
-        wintypes.DWORD,
-    ]
-    _GetStdHandle.restype = wintypes.HANDLE
-
-    _GetConsoleScreenBufferInfo = windll.kernel32.GetConsoleScreenBufferInfo
-    _GetConsoleScreenBufferInfo.argtypes = [
-        wintypes.HANDLE,
-        POINTER(CONSOLE_SCREEN_BUFFER_INFO),
-    ]
-    _GetConsoleScreenBufferInfo.restype = wintypes.BOOL
-
-    _SetConsoleTextAttribute = windll.kernel32.SetConsoleTextAttribute
-    _SetConsoleTextAttribute.argtypes = [
-        wintypes.HANDLE,
-        wintypes.WORD,
-    ]
-    _SetConsoleTextAttribute.restype = wintypes.BOOL
-
-    _SetConsoleCursorPosition = windll.kernel32.SetConsoleCursorPosition
-    _SetConsoleCursorPosition.argtypes = [
-        wintypes.HANDLE,
-        wintypes._COORD,
-    ]
-    _SetConsoleCursorPosition.restype = wintypes.BOOL
-
-    _FillConsoleOutputCharacterA = windll.kernel32.FillConsoleOutputCharacterA
-    _FillConsoleOutputCharacterA.argtypes = [
-        wintypes.HANDLE,
-        c_char,
-        wintypes.DWORD,
-        wintypes._COORD,
-        POINTER(wintypes.DWORD),
-    ]
-    _FillConsoleOutputCharacterA.restype = wintypes.BOOL
-
-    _FillConsoleOutputAttribute = windll.kernel32.FillConsoleOutputAttribute
-    _FillConsoleOutputAttribute.argtypes = [
-        wintypes.HANDLE,
-        wintypes.WORD,
-        wintypes.DWORD,
-        wintypes._COORD,
-        POINTER(wintypes.DWORD),
-    ]
-    _FillConsoleOutputAttribute.restype = wintypes.BOOL
-
-    handles = {
-        STDOUT: _GetStdHandle(STDOUT),
-        STDERR: _GetStdHandle(STDERR),
-    }
-
-    def GetConsoleScreenBufferInfo(stream_id=STDOUT):
-        handle = handles[stream_id]
-        csbi = CONSOLE_SCREEN_BUFFER_INFO()
-        success = _GetConsoleScreenBufferInfo(
-            handle, byref(csbi))
-        return csbi
-
-    def SetConsoleTextAttribute(stream_id, attrs):
-        handle = handles[stream_id]
-        return _SetConsoleTextAttribute(handle, attrs)
-
-    def SetConsoleCursorPosition(stream_id, position):
-        position = wintypes._COORD(*position)
-        # If the position is out of range, do nothing.
-        if position.Y <= 0 or position.X <= 0:
-            return
-        # Adjust for Windows' SetConsoleCursorPosition:
-        #    1. being 0-based, while ANSI is 1-based.
-        #    2. expecting (x,y), while ANSI uses (y,x).
-        adjusted_position = wintypes._COORD(position.Y - 1, position.X - 1)
-        # Adjust for viewport's scroll position
-        sr = GetConsoleScreenBufferInfo(STDOUT).srWindow
-        adjusted_position.Y += sr.Top
-        adjusted_position.X += sr.Left
-        # Resume normal processing
-        handle = handles[stream_id]
-        return _SetConsoleCursorPosition(handle, adjusted_position)
-
-    def FillConsoleOutputCharacter(stream_id, char, length, start):
-        handle = handles[stream_id]
-        char = c_char(char)
-        length = wintypes.DWORD(length)
-        num_written = wintypes.DWORD(0)
-        # Note that this is hard-coded for ANSI (vs wide) bytes.
-        success = _FillConsoleOutputCharacterA(
-            handle, char, length, start, byref(num_written))
-        return num_written.value
-
-    def FillConsoleOutputAttribute(stream_id, attr, length, start):
-        ''' FillConsoleOutputAttribute( hConsole, csbi.wAttributes, dwConSize, coordScreen, &cCharsWritten )'''
-        handle = handles[stream_id]
-        attribute = wintypes.WORD(attr)
-        length = wintypes.DWORD(length)
-        num_written = wintypes.DWORD(0)
-        # Note that this is hard-coded for ANSI (vs wide) bytes.
-        return _FillConsoleOutputAttribute(
-<<<<<<< HEAD
-            handle, attribute, length, start, byref(num_written))
-=======
-            handle, attribute, length, start, byref(num_written))
-
->>>>>>> 570ecd6e
+# from winbase.h
+STDOUT = -11
+STDERR = -12
+
+try:
+    from ctypes import windll
+    from ctypes import wintypes
+except ImportError:
+    windll = None
+    SetConsoleTextAttribute = lambda *_: None
+else:
+    from ctypes import (
+        byref, Structure, c_char, c_short, c_uint32, c_ushort, POINTER
+    )
+
+    class CONSOLE_SCREEN_BUFFER_INFO(Structure):
+        """struct in wincon.h."""
+        _fields_ = [
+            ("dwSize", wintypes._COORD),
+            ("dwCursorPosition", wintypes._COORD),
+            ("wAttributes", wintypes.WORD),
+            ("srWindow", wintypes.SMALL_RECT),
+            ("dwMaximumWindowSize", wintypes._COORD),
+        ]
+        def __str__(self):
+            return '(%d,%d,%d,%d,%d,%d,%d,%d,%d,%d,%d)' % (
+                self.dwSize.Y, self.dwSize.X
+                , self.dwCursorPosition.Y, self.dwCursorPosition.X
+                , self.wAttributes
+                , self.srWindow.Top, self.srWindow.Left, self.srWindow.Bottom, self.srWindow.Right
+                , self.dwMaximumWindowSize.Y, self.dwMaximumWindowSize.X
+            )
+
+    _GetStdHandle = windll.kernel32.GetStdHandle
+    _GetStdHandle.argtypes = [
+        wintypes.DWORD,
+    ]
+    _GetStdHandle.restype = wintypes.HANDLE
+
+    _GetConsoleScreenBufferInfo = windll.kernel32.GetConsoleScreenBufferInfo
+    _GetConsoleScreenBufferInfo.argtypes = [
+        wintypes.HANDLE,
+        POINTER(CONSOLE_SCREEN_BUFFER_INFO),
+    ]
+    _GetConsoleScreenBufferInfo.restype = wintypes.BOOL
+
+    _SetConsoleTextAttribute = windll.kernel32.SetConsoleTextAttribute
+    _SetConsoleTextAttribute.argtypes = [
+        wintypes.HANDLE,
+        wintypes.WORD,
+    ]
+    _SetConsoleTextAttribute.restype = wintypes.BOOL
+
+    _SetConsoleCursorPosition = windll.kernel32.SetConsoleCursorPosition
+    _SetConsoleCursorPosition.argtypes = [
+        wintypes.HANDLE,
+        wintypes._COORD,
+    ]
+    _SetConsoleCursorPosition.restype = wintypes.BOOL
+
+    _FillConsoleOutputCharacterA = windll.kernel32.FillConsoleOutputCharacterA
+    _FillConsoleOutputCharacterA.argtypes = [
+        wintypes.HANDLE,
+        c_char,
+        wintypes.DWORD,
+        wintypes._COORD,
+        POINTER(wintypes.DWORD),
+    ]
+    _FillConsoleOutputCharacterA.restype = wintypes.BOOL
+
+    _FillConsoleOutputAttribute = windll.kernel32.FillConsoleOutputAttribute
+    _FillConsoleOutputAttribute.argtypes = [
+        wintypes.HANDLE,
+        wintypes.WORD,
+        wintypes.DWORD,
+        wintypes._COORD,
+        POINTER(wintypes.DWORD),
+    ]
+    _FillConsoleOutputAttribute.restype = wintypes.BOOL
+
+    handles = {
+        STDOUT: _GetStdHandle(STDOUT),
+        STDERR: _GetStdHandle(STDERR),
+    }
+
+    def GetConsoleScreenBufferInfo(stream_id=STDOUT):
+        handle = handles[stream_id]
+        csbi = CONSOLE_SCREEN_BUFFER_INFO()
+        success = _GetConsoleScreenBufferInfo(
+            handle, byref(csbi))
+        return csbi
+
+    def SetConsoleTextAttribute(stream_id, attrs):
+        handle = handles[stream_id]
+        return _SetConsoleTextAttribute(handle, attrs)
+
+    def SetConsoleCursorPosition(stream_id, position):
+        position = wintypes._COORD(*position)
+        # If the position is out of range, do nothing.
+        if position.Y <= 0 or position.X <= 0:
+            return
+        # Adjust for Windows' SetConsoleCursorPosition:
+        #    1. being 0-based, while ANSI is 1-based.
+        #    2. expecting (x,y), while ANSI uses (y,x).
+        adjusted_position = wintypes._COORD(position.Y - 1, position.X - 1)
+        # Adjust for viewport's scroll position
+        sr = GetConsoleScreenBufferInfo(STDOUT).srWindow
+        adjusted_position.Y += sr.Top
+        adjusted_position.X += sr.Left
+        # Resume normal processing
+        handle = handles[stream_id]
+        return _SetConsoleCursorPosition(handle, adjusted_position)
+
+    def FillConsoleOutputCharacter(stream_id, char, length, start):
+        handle = handles[stream_id]
+        char = c_char(char)
+        length = wintypes.DWORD(length)
+        num_written = wintypes.DWORD(0)
+        # Note that this is hard-coded for ANSI (vs wide) bytes.
+        success = _FillConsoleOutputCharacterA(
+            handle, char, length, start, byref(num_written))
+        return num_written.value
+
+    def FillConsoleOutputAttribute(stream_id, attr, length, start):
+        ''' FillConsoleOutputAttribute( hConsole, csbi.wAttributes, dwConSize, coordScreen, &cCharsWritten )'''
+        handle = handles[stream_id]
+        attribute = wintypes.WORD(attr)
+        length = wintypes.DWORD(length)
+        num_written = wintypes.DWORD(0)
+        # Note that this is hard-coded for ANSI (vs wide) bytes.
+        return _FillConsoleOutputAttribute(
+            handle, attribute, length, start, byref(num_written))